--- conflicted
+++ resolved
@@ -2,19 +2,16 @@
 
 ## Breaking Changes
 
-<<<<<<< HEAD
+* #1214 a new slab-style storage engine has been added which
+  replaces the previous file-per-blob technique for storing
+  large pages.
+* #1214 The deprecated `Config::build` method has been removed.
 * #1178 the `Event::Batch` variant has been added which
   contains the entire atomic batch that is written by a
   transaction or a write batch.
 * #1178 the `Event::key` method has been replaced by
   `Event::keys` which iterates over all keys that are
   present.
-=======
-* #1214 a new slab-style storage engine has been added which
-  replaces the previous file-per-blob technique for storing
-  large pages.
-* #1214 The deprecated `Config::build` method has been removed.
->>>>>>> d42200d9
 * #1135 The "no_metrics" anti-feature has been replaced with
   the "metrics" positive feature.
 
