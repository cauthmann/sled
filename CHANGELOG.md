--- conflicted
+++ resolved
@@ -2,17 +2,14 @@
 
 ## Breaking Changes
 
-<<<<<<< HEAD
 * #1178 the `Event::Batch` variant has been added which
   contains the entire atomic batch that is written by a
   transaction or a write batch.
 * #1178 the `Event::key` method has been replaced by
   `Event::keys` which iterates over all keys that are
   present.
-=======
-* The "no_metrics" anti-feature has been replaced with
+* #1135 The "no_metrics" anti-feature has been replaced with
   the "metrics" positive feature.
->>>>>>> 4f63d3a7
 * #1203 Snapshot files have had their on-disk
   structure modified to facilitate the handling
   of fuzzy snapshots.
