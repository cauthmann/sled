--- conflicted
+++ resolved
@@ -231,15 +231,11 @@
 
     /// Perform a multi-key serializable transaction.
     ///
-<<<<<<< HEAD
-    /// User-provided function `f` may be run multiple times in case of conflicts.
-=======
     /// sled transactions are **optimistic** which means that
     /// they may re-run in cases where conflicts are detected.
     /// Do not perform IO or interact with state outside
     /// of the closure unless it is idempotent, because
     /// it may re-run several times.
->>>>>>> 66cf9575
     ///
     /// # Examples
     ///
@@ -345,9 +341,6 @@
     /// assert_eq!(&processed.get(b"k3").unwrap().unwrap(), b"yappin' ligers");
     /// # Ok(()) }
     /// ```
-    ///
-    /// Note simple string prepeding in the example above should be natively changed
-    /// to some complex operation, as transactions may be tried multiple times.
     pub fn transaction<F, A, E>(
         &self,
         f: F,
